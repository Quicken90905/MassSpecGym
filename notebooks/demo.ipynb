--- conflicted
+++ resolved
@@ -12,15 +12,9 @@
     "from pytorch_lightning import Trainer\n",
     "\n",
     "from massspecgym.data import MassSpecDataset, RetrievalDataset, MassSpecDataModule\n",
-<<<<<<< HEAD
     "from massspecgym.transforms import SpecTokenizer, MolFingerprinter, SpecBinner\n",
     "from massspecgym.models.retrieval import DeepSetsRetrieval, RandomRetrieval, FingerprintFFNRetrieval\n",
-    "from massspecgym.models.de_novo import DummyDeNovo\n",
-=======
-    "from massspecgym.transforms import SpecTokenizer, MolFingerprinter\n",
-    "from massspecgym.models.retrieval import DeepSetsRetrieval, RandomRetrieval\n",
     "from massspecgym.models.de_novo import DummyDeNovo, RandomDeNovo\n",
->>>>>>> 369c45ea
     "\n",
     "%load_ext autoreload\n",
     "%autoreload 2"
@@ -93,11 +87,8 @@
      "name": "stderr",
      "output_type": "stream",
      "text": [
-<<<<<<< HEAD
       "/Users/anton/dev/ms/MassSpecGym/massspecgym/data/datasets.py:46: DtypeWarning: Columns (10) have mixed types. Specify dtype option on import or set low_memory=False.\n",
       "  self.metadata = pd.read_csv(self.pth, sep=\"\\t\")\n",
-=======
->>>>>>> 369c45ea
       "GPU available: True (mps), used: False\n",
       "TPU available: False, using: 0 TPU cores\n",
       "IPU available: False, using: 0 IPUs\n",
@@ -150,7 +141,6 @@
    "cell_type": "markdown",
    "metadata": {},
    "source": [
-<<<<<<< HEAD
     "## Fingerpint FFN model on the fingerprint retrieval task"
    ]
   },
@@ -217,10 +207,7 @@
    "cell_type": "markdown",
    "metadata": {},
    "source": [
-    "## Dummy model on the de novo generation task"
-=======
     "## Random model on the de novo generation task"
->>>>>>> 369c45ea
    ]
   },
   {
@@ -294,13 +281,8 @@
      "name": "stderr",
      "output_type": "stream",
      "text": [
-<<<<<<< HEAD
       "/Users/anton/miniconda3/envs/massspecgym/lib/python3.11/site-packages/pytorch_lightning/loggers/wandb.py:396: There is a wandb run already in progress and newly created instances of `WandbLogger` will reuse this run. If this is not desired, call `wandb.finish()` before instantiating `WandbLogger`.\n",
       "/Users/anton/miniconda3/envs/massspecgym/lib/python3.11/site-packages/pytorch_lightning/trainer/connectors/data_connector.py:441: The 'val_dataloader' does not have many workers which may be a bottleneck. Consider increasing the value of the `num_workers` argument` to `num_workers=7` in the `DataLoader` to improve performance.\n"
-=======
-      "Failed to detect the name of this notebook, you can set it manually with the WANDB_NOTEBOOK_NAME environment variable to enable code saving.\n",
-      "\u001b[34m\u001b[1mwandb\u001b[0m: Currently logged in as: \u001b[33mroman-bushuiev\u001b[0m. Use \u001b[1m`wandb login --relogin`\u001b[0m to force relogin\n"
->>>>>>> 369c45ea
      ]
     },
     {
@@ -318,7 +300,6 @@
      "output_type": "display_data"
     },
     {
-<<<<<<< HEAD
      "name": "stderr",
      "output_type": "stream",
      "text": [
@@ -348,24 +329,6 @@
        "version_major": 2,
        "version_minor": 0
       },
-=======
-     "data": {
-      "text/html": [
-       "Run data is saved locally in <code>./wandb/run-20240531_135030-lnz7l0es</code>"
-      ],
-      "text/plain": [
-       "<IPython.core.display.HTML object>"
-      ]
-     },
-     "metadata": {},
-     "output_type": "display_data"
-    },
-    {
-     "data": {
-      "text/html": [
-       "Syncing run <strong><a href='https://wandb.ai/roman-bushuiev/MassSpecGymDeNovo/runs/lnz7l0es' target=\"_blank\">DummyBasline</a></strong> to <a href='https://wandb.ai/roman-bushuiev/MassSpecGymDeNovo' target=\"_blank\">Weights & Biases</a> (<a href='https://wandb.me/run' target=\"_blank\">docs</a>)<br/>"
-      ],
->>>>>>> 369c45ea
       "text/plain": [
        "Sanity Checking: |          | 0/? [00:00<?, ?it/s]"
       ]
@@ -374,7 +337,6 @@
      "output_type": "display_data"
     },
     {
-<<<<<<< HEAD
      "name": "stderr",
      "output_type": "stream",
      "text": [
@@ -419,24 +381,6 @@
        "version_major": 2,
        "version_minor": 0
       },
-=======
-     "data": {
-      "text/html": [
-       " View project at <a href='https://wandb.ai/roman-bushuiev/MassSpecGymDeNovo' target=\"_blank\">https://wandb.ai/roman-bushuiev/MassSpecGymDeNovo</a>"
-      ],
-      "text/plain": [
-       "<IPython.core.display.HTML object>"
-      ]
-     },
-     "metadata": {},
-     "output_type": "display_data"
-    },
-    {
-     "data": {
-      "text/html": [
-       " View run at <a href='https://wandb.ai/roman-bushuiev/MassSpecGymDeNovo/runs/lnz7l0es' target=\"_blank\">https://wandb.ai/roman-bushuiev/MassSpecGymDeNovo/runs/lnz7l0es</a>"
-      ],
->>>>>>> 369c45ea
       "text/plain": [
        "Testing: |          | 0/? [00:00<?, ?it/s]"
       ]
@@ -448,11 +392,6 @@
      "name": "stderr",
      "output_type": "stream",
      "text": [
-<<<<<<< HEAD
-      "/Users/anton/miniconda3/envs/massspecgym/lib/python3.11/site-packages/torchmetrics/utilities/prints.py:62: FutureWarning: Importing `RetrievalHitRate` from `torchmetrics` was deprecated and will be removed in 2.0. Import `RetrievalHitRate` from `torchmetrics.retrieval` instead.\n",
-      "  _future_warning(\n",
-      "/Users/anton/miniconda3/envs/massspecgym/lib/python3.11/site-packages/pytorch_lightning/trainer/call.py:54: Detected KeyboardInterrupt, attempting graceful shutdown...\n"
-=======
       "/Users/roman/miniconda/envs/massspecgym/lib/python3.11/site-packages/pytorch_lightning/core/optimizer.py:181: `LightningModule.configure_optimizers` returned `None`, this fit will run with no optimizer\n",
       "\n",
       "  | Name | Type | Params\n",
@@ -514,17 +453,11 @@
       "File \u001b[0;32m~/MassSpecGym/massspecgym/models/de_novo/base.py:46\u001b[0m, in \u001b[0;36mDeNovoMassSpecGymModel.on_batch_end\u001b[0;34m(self, outputs, batch, batch_idx, metric_pref)\u001b[0m\n\u001b[1;32m     39\u001b[0m \u001b[38;5;28;01mdef\u001b[39;00m \u001b[38;5;21mon_batch_end\u001b[39m(\n\u001b[1;32m     40\u001b[0m     \u001b[38;5;28mself\u001b[39m,\n\u001b[1;32m     41\u001b[0m     outputs: T\u001b[38;5;241m.\u001b[39mAny,\n\u001b[0;32m   (...)\u001b[0m\n\u001b[1;32m     44\u001b[0m     metric_pref: \u001b[38;5;28mstr\u001b[39m \u001b[38;5;241m=\u001b[39m \u001b[38;5;124m'\u001b[39m\u001b[38;5;124m'\u001b[39m\n\u001b[1;32m     45\u001b[0m ) \u001b[38;5;241m-\u001b[39m\u001b[38;5;241m>\u001b[39m \u001b[38;5;28;01mNone\u001b[39;00m:\n\u001b[0;32m---> 46\u001b[0m     \u001b[38;5;28;43mself\u001b[39;49m\u001b[38;5;241;43m.\u001b[39;49m\u001b[43mevaluate_de_novo_step\u001b[49m\u001b[43m(\u001b[49m\n\u001b[1;32m     47\u001b[0m \u001b[43m        \u001b[49m\u001b[43moutputs\u001b[49m\u001b[43m[\u001b[49m\u001b[38;5;124;43m\"\u001b[39;49m\u001b[38;5;124;43mmols_pred\u001b[39;49m\u001b[38;5;124;43m\"\u001b[39;49m\u001b[43m]\u001b[49m\u001b[43m,\u001b[49m\u001b[43m  \u001b[49m\u001b[38;5;66;43;03m# (bs, k) list of generated rdkit molecules or SMILES strings\u001b[39;49;00m\n\u001b[1;32m     48\u001b[0m \u001b[43m        \u001b[49m\u001b[43mbatch\u001b[49m\u001b[43m[\u001b[49m\u001b[38;5;124;43m\"\u001b[39;49m\u001b[38;5;124;43mmol\u001b[39;49m\u001b[38;5;124;43m\"\u001b[39;49m\u001b[43m]\u001b[49m\u001b[43m,\u001b[49m\u001b[43m  \u001b[49m\u001b[38;5;66;43;03m# (bs) list of ground truth SMILES strings\u001b[39;49;00m\n\u001b[1;32m     49\u001b[0m \u001b[43m        \u001b[49m\u001b[43mmetric_pref\u001b[49m\u001b[38;5;241;43m=\u001b[39;49m\u001b[43mmetric_pref\u001b[49m\n\u001b[1;32m     50\u001b[0m \u001b[43m    \u001b[49m\u001b[43m)\u001b[49m\n",
       "File \u001b[0;32m~/MassSpecGym/massspecgym/models/de_novo/base.py:69\u001b[0m, in \u001b[0;36mDeNovoMassSpecGymModel.evaluate_de_novo_step\u001b[0;34m(self, mols_pred, mol_true, metric_pref)\u001b[0m\n\u001b[1;32m     58\u001b[0m \u001b[38;5;250m\u001b[39m\u001b[38;5;124;03m\"\"\"\u001b[39;00m\n\u001b[1;32m     59\u001b[0m \u001b[38;5;124;03m# TODO: refactor to compute only for max(k) and then use the result to obtain the rest.\u001b[39;00m\n\u001b[1;32m     60\u001b[0m \n\u001b[0;32m   (...)\u001b[0m\n\u001b[1;32m     66\u001b[0m \u001b[38;5;124;03m    mol_true (list[str]): (bs) list of ground-truth SMILES strings\u001b[39;00m\n\u001b[1;32m     67\u001b[0m \u001b[38;5;124;03m\"\"\"\u001b[39;00m\n\u001b[1;32m     68\u001b[0m \u001b[38;5;66;03m# Get SMILES and RDKit molecule objects for all predictions\u001b[39;00m\n\u001b[0;32m---> 69\u001b[0m \u001b[38;5;28;01mif\u001b[39;00m \u001b[38;5;28misinstance\u001b[39m(\u001b[43mmols_pred\u001b[49m\u001b[43m[\u001b[49m\u001b[38;5;241;43m0\u001b[39;49m\u001b[43m]\u001b[49m[\u001b[38;5;241m0\u001b[39m], \u001b[38;5;28mstr\u001b[39m):  \u001b[38;5;66;03m# SMILES passed\u001b[39;00m\n\u001b[1;32m     70\u001b[0m     smiles_pred \u001b[38;5;241m=\u001b[39m mols_pred\n\u001b[1;32m     71\u001b[0m     mols_pred \u001b[38;5;241m=\u001b[39m [[Chem\u001b[38;5;241m.\u001b[39mMolFromSmiles(sm) \u001b[38;5;28;01mfor\u001b[39;00m sm \u001b[38;5;129;01min\u001b[39;00m sms] \u001b[38;5;28;01mfor\u001b[39;00m sms \u001b[38;5;129;01min\u001b[39;00m mols_pred]\n",
       "\u001b[0;31mTypeError\u001b[0m: 'NoneType' object is not subscriptable"
->>>>>>> 369c45ea
-     ]
-    }
-   ],
-   "source": [
-<<<<<<< HEAD
+     ]
+    }
+   ],
+   "source": [
     "trainer.test(model, datamodule=data_module)"
-=======
-    "# Train\n",
-    "trainer.fit(model, datamodule=data_module)"
->>>>>>> 369c45ea
    ]
   }
  ],
