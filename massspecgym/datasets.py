import pytorch_lightning as pl
import pandas as pd
import numpy as np
from torch.utils.data.dataset import Dataset, Subset
from torch.utils.data.dataloader import DataLoader
from matchms.importing import load_from_mgf
from pathlib import Path
from typing import Iterable
from massspecgym.preprocessors import SpecPreprocessor, MolPreprocessor


class MassSpecDataset(Dataset):
    """
    Dataset containing mass spectra and their corresponding molecular structures. This class is responsible for loading
    the data from disk and applying preprocessing steps to the spectra and molecules.
    # TODO: "id" is temporary
    """
    def __init__(
            self,
            mgf_pth: Path,
            spec_preproc: SpecPreprocessor,
            mol_preproc: MolPreprocessor
        ):
        self.mgf_pth = mgf_pth
        self.spectra = list(load_from_mgf(mgf_pth))
        self.spectra_idx = np.array([int(s.get('id')) for s in self.spectra])
        self.spec_preproc = spec_preproc
        self.mol_preproc = mol_preproc
    
    def __len__(self):
        return len(self.spectra)

    def __getitem__(self, i):
        item = {
            'spec': self.spec_preproc(self.spectra[i]),
            'mol': self.mol_preproc(self.spectra[i].get('smiles'))
        }
        item.update({
            # TODO: collission energy, instrument type
            k: self.spectra[i].metadata[k] for k in ['precursor_mz', 'adduct']
        })
        return item


class MassSpecDataModule(pl.LightningDataModule):
    """
    Data module containing a mass spectrometry dataset. This class is responsible for loading, splitting, and wrapping
    the dataset into data loaders according to pre-defined train, validation, test folds.
    # TODO: "id" is temporary
    """
    def __init__(
            self,
            spec_preproc: SpecPreprocessor,
            mol_preproc: MolPreprocessor,
            batch_size: int,
            mgf_pth: Path,  # TODO: default value
            split_pth: Path,  # TODO: default value
            num_workers: int = 0
        ):
<<<<<<< HEAD
        super().__init__()

        if set(split_mask) != {'train', 'val', 'test'}:
            raise ValueError('Split mask must contain exactly "train", "val", and "test" values.')

        self.mgf_pth = mgf_pth
=======
        """
        :param mgf_pth: Path to a .mgf file containing mass spectra.
        :param split_pth: Path to a .csv file with columns "id", corresponding to dataset item IDs, and "fold", containg
                          "train", "val", "test" values.
        """
>>>>>>> 11b0d2fb
        self.spec_preproc = spec_preproc
        self.mol_preproc = mol_preproc
        self.batch_size = batch_size
        self.mgf_pth = mgf_pth
        self.split_pth = split_pth
        self.num_workers = num_workers

    def prepare_data(self):

        # Load dataset
        self.dataset = MassSpecDataset(self.mgf_pth, self.spec_preproc, self.mol_preproc)

        # Load split
        self.split = pd.read_csv(self.split_pth)
        if set(self.split.columns) != {'id', 'fold'}:
            raise ValueError('Split file must contain "id" and "fold" columns.')
        self.split = self.split.set_index('id')['fold']
        if set(self.split) != {'train', 'val', 'test'}:
            raise ValueError('"Folds" column must contain only and all of "train", "val", and "test" values.')
        print(self.split)

    def setup(self, stage=None):
        split_mask = np.array([self.split[i] for i in self.dataset.spectra_idx])
        self.train_dataset = Subset(self.dataset, np.where(split_mask == 'train')[0])
        self.val_dataset = Subset(self.dataset, np.where(split_mask == 'val')[0])
        self.test_dataset = Subset(self.dataset, np.where(split_mask == 'test')[0])

    def train_dataloader(self):
        return DataLoader(self.train_dataset, batch_size=self.batch_size, shuffle=True, num_workers=self.num_workers)

    def val_dataloader(self):
        return DataLoader(self.val_dataset, batch_size=self.batch_size, shuffle=False, num_workers=self.num_workers)
    
    def test_dataloader(self):
        return DataLoader(self.test_dataset, batch_size=self.batch_size, shuffle=False, num_workers=self.num_workers)

# TODO: Datasets for unlabeled data.<|MERGE_RESOLUTION|>--- conflicted
+++ resolved
@@ -57,20 +57,13 @@
             split_pth: Path,  # TODO: default value
             num_workers: int = 0
         ):
-<<<<<<< HEAD
-        super().__init__()
-
-        if set(split_mask) != {'train', 'val', 'test'}:
-            raise ValueError('Split mask must contain exactly "train", "val", and "test" values.')
-
-        self.mgf_pth = mgf_pth
-=======
         """
         :param mgf_pth: Path to a .mgf file containing mass spectra.
         :param split_pth: Path to a .csv file with columns "id", corresponding to dataset item IDs, and "fold", containg
                           "train", "val", "test" values.
         """
->>>>>>> 11b0d2fb
+        super().__init__()
+        
         self.spec_preproc = spec_preproc
         self.mol_preproc = mol_preproc
         self.batch_size = batch_size
